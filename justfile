# Convinience commands for iggy
# See https://github.com/casey/just
#
# Usage: just <command>
#
# Commands:

alias b  := build
alias t  := test
alias c  := tests
alias n  := nextest
alias s  := nextests
alias rb := run-benches
alias ps := profile-server
alias pc := profile-client

build:
  cargo build

test: build
  cargo test

tests TEST: build
  cargo test {{TEST}}

nextest: build
  cargo nextest run

nextests TEST: build
  cargo nextest run --nocapture -- {{TEST}}

server:
  cargo run --bin iggy-server

build-tokio-console:
<<<<<<< HEAD
  RUSTFLAGS="--cfg tokio_unstable" cargo build --release --features tokio-console
=======
  RUSTFLAGS="--cfg tokio_unstable" cargo build --release --features tokio-console

run-benches:
  ./scripts/run-benches.sh

profile-server:
  ./scripts/profile.sh iggy-server

profile-client:
  ./scripts/profile.sh iggy-bench
>>>>>>> e9a9b00d
<|MERGE_RESOLUTION|>--- conflicted
+++ resolved
@@ -33,11 +33,8 @@
   cargo run --bin iggy-server
 
 build-tokio-console:
-<<<<<<< HEAD
   RUSTFLAGS="--cfg tokio_unstable" cargo build --release --features tokio-console
-=======
-  RUSTFLAGS="--cfg tokio_unstable" cargo build --release --features tokio-console
-
+  
 run-benches:
   ./scripts/run-benches.sh
 
@@ -45,5 +42,4 @@
   ./scripts/profile.sh iggy-server
 
 profile-client:
-  ./scripts/profile.sh iggy-bench
->>>>>>> e9a9b00d
+  ./scripts/profile.sh iggy-bench